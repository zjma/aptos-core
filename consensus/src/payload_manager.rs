--- conflicted
+++ resolved
@@ -95,16 +95,22 @@
     }
 
     /// Called from consensus to pre-fetch the transaction behind the batches in the block.
-    pub async fn prefetch_payload_data(
+    pub async fn prefetch_payload_data(&self, block: &Block) {
+        let payload = match block.payload() {
+            Some(p) => p,
+            None => return,
+        };
+        self.prefetch_payload_data_inner(block.epoch(), block.round(), block.timestamp_usecs(), payload)
+            .await;
+    }
+
+    pub async fn prefetch_payload_data_inner(
         &self,
         epoch: u64,
         round: Round,
-        maybe_payload: Option<&Payload>,
+        timestamp: u64,
+        payload: &Payload,
     ) {
-        let payload = match maybe_payload {
-            Some(p) => p,
-            None => return,
-        };
         match self {
             PayloadManager::DirectMempool => {},
             PayloadManager::InQuorumStore(batch_store, _) => match payload {
@@ -112,11 +118,7 @@
                     if proof_with_status.status.lock().is_none() {
                         let receivers = PayloadManager::request_transactions(
                             proof_with_status.proofs.clone(),
-<<<<<<< HEAD
-                            LogicalTime::new(epoch, round),
-=======
-                            block.timestamp_usecs(),
->>>>>>> 04e2662a
+                            timestamp,
                             batch_store,
                         )
                         .await;
